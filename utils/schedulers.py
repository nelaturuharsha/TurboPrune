import numpy as np
import fastargs
from fastargs import get_current_config
from fastargs.decorators import param
import math
import torch
from torch.optim.optimizer import Optimizer

get_current_config()


def _warmup_lr(base_lr: float, warmup_length: int, epoch: int) -> float:
    """Calculate the learning rate during warmup.

    Args:
        base_lr (float): Base learning rate.
        warmup_length (int): Number of warmup epochs.
        epoch (int): Current epoch.

    Returns:
        float: Adjusted learning rate for the current epoch.
    """
    return base_lr * (epoch + 1) / warmup_length


class LRScheduler:
    """Base class for learning rate schedulers defined here.

    Args:
        optimizer (Optimizer): Wrapped optimizer.
        last_epoch (int, optional): The index of last epoch. Default is -1.
    """

    def __init__(self, optimizer: Optimizer, last_epoch: int = -1) -> None:
        self.optimizer = optimizer
        self.last_epoch = last_epoch

    def step(self) -> None:
        """Update the learning rate."""
        self.last_epoch += 1
        new_lr = self.get_lr()
        for param_group in self.optimizer.param_groups:
            param_group["lr"] = new_lr

    def get_lr(self) -> float:
        """Compute the learning rate for the current epoch.

        Returns:
            float: Learning rate for the current epoch.
        """
        raise NotImplementedError


class CosineLRWarmup(LRScheduler):
    """Cosine learning rate scheduler with warmup.

    Args:
        epochs_per_level (int): Number of epochs per level.
        warmup_steps (int): Number of warmup epochs.
        lr (float): Initial learning rate.
        lr_min (float): Minimum learning rate.
        optimizer (Optimizer): Wrapped optimizer.
        last_epoch (int, optional): The index of last epoch. Default is -1.
    """

    @param("experiment_params.epochs_per_level")
    @param("optimizer.warmup_steps")
    @param("optimizer.lr")
    @param("optimizer.lr_min")
    def __init__(
        self,
        epochs_per_level: int,
        warmup_steps: int,
        lr: float,
        lr_min: float,
        optimizer: Optimizer,
        last_epoch: int = -1,
    ) -> None:
        super().__init__(optimizer, last_epoch)
        self.epochs_per_level = epochs_per_level
        self.warmup_steps = warmup_steps
        self.lr = lr
        self.lr_min = lr_min

    def get_lr(self) -> float:
        """Compute the learning rate for the current epoch.

        Returns:
            float: Learning rate for the current epoch.
        """
        if self.last_epoch < self.warmup_steps:
            return _warmup_lr(self.lr, self.warmup_steps, self.last_epoch)
        else:
            adjusted_epoch = self.last_epoch - self.warmup_steps
            total_adjusted_epochs = self.epochs_per_level - self.warmup_steps
            return self.lr_min + 0.5 * (
                1 + np.cos(np.pi * adjusted_epoch / total_adjusted_epochs)
            ) * (self.lr - self.lr_min)


class MultiStepLRWarmup(LRScheduler):
    """Step learning rate scheduler with warmup, for CIFAR datasets.
       Default schedule assumes total training epochs of 150.

    Args:
        lr (float): Initial learning rate.
        warmup_steps (int): Number of warmup epochs.
        optimizer (Optimizer): Wrapped optimizer.
        last_epoch (int, optional): The index of last epoch. Default is -1.
    """

    @param("optimizer.lr")
    @param("optimizer.warmup_steps")
    def __init__(
        self, lr: float, warmup_steps: int, optimizer: Optimizer, last_epoch: int = -1
    ) -> None:
        super().__init__(optimizer, last_epoch)
        self.lr = lr
        self.warmup_steps = warmup_steps

    def get_lr(self) -> float:
        """Compute the learning rate for the current epoch.

        Returns:
            float: Learning rate for the current epoch.
        """
        if self.last_epoch < self.warmup_steps:
            return _warmup_lr(self.lr, self.warmup_steps, self.last_epoch)
        else:
            return self.lr * (0.1 ** ((self.last_epoch - self.warmup_steps) // 60))

class ImageNetLRDropsWarmup(LRScheduler):
    """Step learning rate scheduler with warmup for ImageNet.
       Assumes that the total number of epochs is 90.

    Args:
        lr (float): Initial learning rate.
        optimizer (Optimizer): Wrapped optimizer.
        last_epoch (int, optional): The index of last epoch. Default is -1.
    """

    @param("optimizer.lr")
    def __init__(self, lr: float, optimizer: Optimizer, last_epoch: int = -1) -> None:
        super().__init__(optimizer, last_epoch)
        self.lr = lr

    def get_lr(self) -> float:
        """Compute the learning rate for the current epoch.

        Returns:
            float: Learning rate for the current epoch.
        """
        if self.last_epoch < 10:
            return self.lr * 0.1
        elif 10 <= self.last_epoch < 40:
            return self.lr
        elif 40 <= self.last_epoch < 70:
            return 0.1 * self.lr
        else:
            return (0.1**2) * self.lr




def step_trapezoidal(it, lr, num_iterations, warmup_iters, warmdown_iters):
    # 1) linear warmup for warmup_iters steps
    assert it <= num_iterations
    if it < warmup_iters:
        return (it+1) / warmup_iters
    # 2) constant lr for a while
    elif it < num_iterations - warmdown_iters:
        return 1
    # 3) linear warmdown
    else:
        decay_ratio = (num_iterations - it) / warmdown_iters
        return decay_ratio

<<<<<<< HEAD
# @param("experiment_params.epochs_per_level")
# def TriangularSchedule(
#     optimizer: Optimizer, epochs_per_level: int, steps_per_epoch: int
# ) -> torch.optim.lr_scheduler.LambdaLR:
#     """Triangular learning rate schedule. Best performance with CIFAR10.
#     credits: https://x.com/kellerjordan0/status/1776701859669172398

#     Args:
#         optimizer (Optimizer): Wrapped optimizer.
#         epochs_per_level (int): Number of epochs per level.
#         steps_per_epoch (int): Number of steps per epoch.

#     Returns:
#         torch.optim.lr_scheduler.LambdaLR: Lambda learning rate scheduler.
#     """
#     total_train_steps = steps_per_epoch * epochs_per_level
#     lr_schedule = np.interp(
#         np.arange(1 + total_train_steps),
#         [0, int(0.2 * total_train_steps), total_train_steps],
#         [0.2, 1, 0],
#     )
#     scheduler = torch.optim.lr_scheduler.LambdaLR(optimizer, lr_schedule.__getitem__)

#     return scheduler

=======
>>>>>>> 18c6cdef
@param("experiment_params.epochs_per_level")
@param('optimizer.lr')
def TriangularSchedule(epochs_per_level, lr, optimizer, steps_per_epoch):
    total_train_steps = epochs_per_level * steps_per_epoch
    lr_schedule = np.interp(np.arange(1+total_train_steps), [0, int(lr * total_train_steps), total_train_steps], [lr, 1, 0]) 
    scheduler = torch.optim.lr_scheduler.LambdaLR(optimizer, lr_schedule.__getitem__)
    return scheduler

@param("experiment_params.epochs_per_level")
@param("optimizer.warmup_steps")
@param("optimizer.cooldown_steps")
@param("optimizer.lr")
def TrapezoidalSchedule(epochs_per_level, warmup_steps, cooldown_steps, lr, optimizer, steps_per_epoch):
    total_train_steps = epochs_per_level * steps_per_epoch
    lr_schedule = [step_trapezoidal(it, lr, total_train_steps, warmup_iters=warmup_steps, warmdown_iters=cooldown_steps) for it in range(1+total_train_steps)]
    scheduler = torch.optim.lr_scheduler.LambdaLR(optimizer, lr_schedule.__getitem__)
    return scheduler<|MERGE_RESOLUTION|>--- conflicted
+++ resolved
@@ -159,9 +159,6 @@
         else:
             return (0.1**2) * self.lr
 
-
-
-
 def step_trapezoidal(it, lr, num_iterations, warmup_iters, warmdown_iters):
     # 1) linear warmup for warmup_iters steps
     assert it <= num_iterations
@@ -175,34 +172,7 @@
         decay_ratio = (num_iterations - it) / warmdown_iters
         return decay_ratio
 
-<<<<<<< HEAD
-# @param("experiment_params.epochs_per_level")
-# def TriangularSchedule(
-#     optimizer: Optimizer, epochs_per_level: int, steps_per_epoch: int
-# ) -> torch.optim.lr_scheduler.LambdaLR:
-#     """Triangular learning rate schedule. Best performance with CIFAR10.
-#     credits: https://x.com/kellerjordan0/status/1776701859669172398
 
-#     Args:
-#         optimizer (Optimizer): Wrapped optimizer.
-#         epochs_per_level (int): Number of epochs per level.
-#         steps_per_epoch (int): Number of steps per epoch.
-
-#     Returns:
-#         torch.optim.lr_scheduler.LambdaLR: Lambda learning rate scheduler.
-#     """
-#     total_train_steps = steps_per_epoch * epochs_per_level
-#     lr_schedule = np.interp(
-#         np.arange(1 + total_train_steps),
-#         [0, int(0.2 * total_train_steps), total_train_steps],
-#         [0.2, 1, 0],
-#     )
-#     scheduler = torch.optim.lr_scheduler.LambdaLR(optimizer, lr_schedule.__getitem__)
-
-#     return scheduler
-
-=======
->>>>>>> 18c6cdef
 @param("experiment_params.epochs_per_level")
 @param('optimizer.lr')
 def TriangularSchedule(epochs_per_level, lr, optimizer, steps_per_epoch):
