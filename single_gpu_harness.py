## pythonic imports
import os
import random
import numpy as np
import pandas as pd
from argparse import ArgumentParser
from prettytable import PrettyTable
import tqdm
from copy import deepcopy
import math

## torch
import torch
import torch.nn as nn
from torch import optim
<<<<<<< HEAD
from torch.cuda.amp import autocast
=======
import torchvision
## torchvision
>>>>>>> ded0fc35

## file-based imports
import schedulers
import pruning_utils
<<<<<<< HEAD
from harness_utils import *

## fastargs
from fastargs import get_current_config
from fastargs.decorators import param

##ffcv
from ffcv.loader import Loader, OrderOption
from ffcv.transforms import ToTensor, ToDevice, Squeeze, NormalizeImage, \
    RandomHorizontalFlip, ToTorchImage
from ffcv.fields.decoders import RandomResizedCropRGBImageDecoder, CenterCropRGBImageDecoder
from ffcv.fields.basics import IntDecoder


DEFAULT_CROP_RATIO = 224/256
IMAGENET_MEAN = np.array([0.485, 0.456, 0.406]) * 255
IMAGENET_STD = np.array([0.229, 0.224, 0.225]) * 255

torch.set_num_threads(1)
torch.backends.cuda.matmul.allow_tf32 = True
torch.backends.cudnn.allow_tf32 = True

## seed everything
def set_seed(seed: int = 42, is_deterministic=False) -> None:

    np.random.seed(seed)
    random.seed(seed)
    torch.manual_seed(seed)
    torch.cuda.manual_seed(seed)
    # When running on the CuDNN backend, two further options must be set

    if is_deterministic:
        print("This ran")
        torch.backends.cudnn.deterministic = True
        torch.backends.cudnn.benchmark = False
        torch.use_deterministic_algorithms(True)
    # Set a fixed value for the hash seed
    os.environ["PYTHONHASHSEED"] = str(seed)
    print(f"Random seed set as {seed}")

set_seed(1234)
=======
import models 
## fastargs
from fastargs import get_current_config
from fastargs.decorators import param
from torch.cuda.amp import autocast

##ffcv
from ffcv.loader import Loader, OrderOption
from ffcv.transforms import ToTensor, ToDevice, Squeeze, NormalizeImage, \
    RandomHorizontalFlip, ToTorchImage
from ffcv.fields.decoders import RandomResizedCropRGBImageDecoder, CenterCropRGBImageDecoder
from ffcv.fields.basics import IntDecoder

#os.environ['TORCH_COMPILE_DEBUG'] = '1'

DEFAULT_CROP_RATIO = 224/256
IMAGENET_MEAN = np.array([0.485, 0.456, 0.406]) * 255
IMAGENET_STD = np.array([0.229, 0.224, 0.225]) * 255

torch.set_num_threads(1)
torch.backends.cuda.matmul.allow_tf32 = True
torch.backends.cudnn.allow_tf32 = True
>>>>>>> ded0fc35

class Harness:
    def __init__(self, gpu_id, expt_dir, model=None):
        self.config = get_current_config()
<<<<<<< HEAD
        self.gpu_id = gpu_id
        self.this_device = f'cuda:{self.gpu_id}'

        self.train_loader, self.test_loader = self.create_train_loader(), self.create_test_loader()

        model = model.to(self.this_device)
        self.create_optimizers()

=======

        self.gpu_id = gpu_id
        this_device = f'cuda:{self.gpu_id}'
        self.device = torch.device(this_device)

        self.train_loader, self.test_loader = self.create_train_loader(this_device=this_device), self.create_test_loader(this_device=this_device)

        self.model = model.to(self.device)
        self.model = torch.compile(self.model, mode='max-autotune')
        self.create_optimizers()

        self.criterion = nn.CrossEntropyLoss()
        self.data_df = {}
        self.data_df['sparsity'] = []
        self.data_df['test_acc'] = []
        self.data_df['max_test_acc'] = []
>>>>>>> ded0fc35
        self.expt_dir = expt_dir 

    @param('dataset.batch_size')
    @param('dataset.num_workers')
<<<<<<< HEAD
    @param('dataset.data_root')
    def create_train_loader(self, batch_size, num_workers, data_root):
        train_image_pipeline = [RandomResizedCropRGBImageDecoder((224, 224)),
                            RandomHorizontalFlip(),
                            ToTensor(),
                            ToDevice(torch.device(self.this_device), non_blocking=True),
=======
    def create_train_loader(self, batch_size, num_workers, this_device, distributed=True):
        data_root = '/home/c02hane/CISPA-projects/ffcv_imagenet-2023/'
        train_image_pipeline = [RandomResizedCropRGBImageDecoder((224, 224)),
                            RandomHorizontalFlip(),
                            ToTensor(),
                            ToDevice(torch.device(this_device), non_blocking=True),
>>>>>>> ded0fc35
                            ToTorchImage(),
                            NormalizeImage(IMAGENET_MEAN, IMAGENET_STD, np.float32)]

        label_pipeline = [IntDecoder(),
                            ToTensor(),
                            Squeeze(),
<<<<<<< HEAD
                            ToDevice(torch.device(self.this_device), non_blocking=True)]


        train_loader = Loader(os.path.join(data_root, 'train_500_0.50_90.beton'), 
=======
                            ToDevice(torch.device(this_device), non_blocking=True)]


        train_loader = Loader(data_root + 'train_500_0.50_90.beton', 
>>>>>>> ded0fc35
                              batch_size  = batch_size,
                              num_workers = num_workers,
                              order       = OrderOption.RANDOM,
                              os_cache    = True,
                              drop_last   = True,
                              pipelines   = { 'image' : train_image_pipeline,
                                              'label' : label_pipeline},
                              )
        
        return train_loader

    @param('dataset.batch_size')
    @param('dataset.num_workers')
<<<<<<< HEAD
    @param('dataset.data_root')
    def create_test_loader(self, batch_size, num_workers, data_root):
        val_image_pipeline = [CenterCropRGBImageDecoder((256, 256), ratio=DEFAULT_CROP_RATIO),
                              ToTensor(),
                              ToDevice(torch.device(self.this_device), non_blocking=True),
=======
    def create_test_loader(self, batch_size, num_workers, this_device, distributed=True):
        data_root = '/home/c02hane/CISPA-projects/ffcv_imagenet-2023/' 
        val_image_pipeline = [CenterCropRGBImageDecoder((256, 256), ratio=DEFAULT_CROP_RATIO),
                              ToTensor(),
                              ToDevice(torch.device(this_device), non_blocking=True),
>>>>>>> ded0fc35
                              ToTorchImage(),
                              NormalizeImage(IMAGENET_MEAN, IMAGENET_STD, np.float32)]

        label_pipeline = [IntDecoder(),
                            ToTensor(),
                            Squeeze(),
<<<<<<< HEAD
                            ToDevice(torch.device(self.this_device), non_blocking=True)]

        val_loader = Loader(os.path.join(data_root, 'val_500_0.50_90.beton'),
                            batch_size  = batch_size,
                            num_workers = num_workers,
                            order       = OrderOption.SEQUENTIAL,
                            drop_last   = False, 
=======
                            ToDevice(torch.device(this_device), non_blocking=True)]

        val_loader = Loader(data_root + 'val_500_0.50_90.beton',
                            batch_size  = batch_size,
                            num_workers = num_workers,
                            order       = OrderOption.SEQUENTIAL,
                            drop_last   = True,
>>>>>>> ded0fc35
                            pipelines   = { 'image' : val_image_pipeline,
                                            'label' : label_pipeline},
                            )
        return val_loader

<<<<<<< HEAD
=======

>>>>>>> ded0fc35
    @param('optimizer.lr')
    @param('optimizer.momentum')
    @param('optimizer.weight_decay')
    @param('optimizer.scheduler_type')
    def create_optimizers(self, lr, momentum, weight_decay, scheduler_type):
<<<<<<< HEAD
        self.optimizer = optim.SGD(self.model.parameters(), lr=lr, momentum=momentum, weight_decay=weight_decay)
=======
        self.optimizer = optim.SGD(self.model.parameters(), lr=0.1, momentum=momentum, weight_decay=weight_decay)
>>>>>>> ded0fc35
        scheduler = getattr(schedulers, scheduler_type)
        self.scheduler = scheduler(optimizer=self.optimizer)
        self.criterion = nn.CrossEntropyLoss()

    def train_one_epoch(self, epoch):
        model = self.model
        model.train()
        train_loss = 0
        correct = 0
        total = 0
        tepoch = tqdm.tqdm(self.train_loader, unit='batch', desc=f'Epoch {epoch}')
        for inputs, targets in tepoch:
            self.optimizer.zero_grad()
            with autocast(dtype=torch.bfloat16):
                outputs = model(inputs)
                loss = self.criterion(outputs, targets)
            loss.backward()
            self.optimizer.step()
            
            train_loss += loss.item()
            _, predicted = outputs.max(1)
            total += targets.size(0)
            correct += predicted.eq(targets).sum().item()

<<<<<<< HEAD
        self.scheduler.step()
        train_loss /= (len(self.train_loader))
        accuracy = 100. * (correct / total)
=======
        train_loss /= (len(self.train_loader))
        accuracy = 100. * (correct / total)
        self.scheduler.step()

>>>>>>> ded0fc35
        return train_loss, accuracy

    def test(self):
        model = self.model
        model.eval()
        test_loss = 0
        correct = 0
        total = 0

        tloader = tqdm.tqdm(self.test_loader, desc='Testing')
        with torch.no_grad():
            for inputs, targets in tloader:
                with autocast(dtype=torch.bfloat16):
                    outputs = model(inputs)
                    loss = self.criterion(outputs, targets)
                 
                test_loss += loss.item()
                _, predicted = outputs.max(1)
                total += targets.size(0)
                correct += predicted.eq(targets).sum().item()

        test_loss /= (len(self.test_loader))
        accuracy = 100. * correct / total

        return test_loss, accuracy

  
    @param('experiment_params.epochs_per_level')
    @param('experiment_params.training_type')
    def train_one_level(self, epochs_per_level, training_type, level):
        new_table = PrettyTable()
        new_table.field_names = ["Epoch", "Train Loss", "Test Loss", "Train Acc", "Test Acc"]
        sparsity_level_df = {
            'epoch' : [],
            'train_acc': [],
            'test_acc': [],
            'train_loss': [],
            'test_loss': []
        }
        data_df = {'level' : [], 'sparsity' : [], 'max_test_acc' : [], 'final_test_acc' : []}


        for epoch in range(epochs_per_level):
            train_loss, train_acc = self.train_one_epoch(epoch)
            test_loss, test_acc = self.test()

<<<<<<< HEAD
            
            tr_l, te_l, tr_a, te_a = train_loss, test_loss, train_acc, test_acc
            new_table.add_row([epoch, tr_l, te_l, tr_a, te_a])
            print(new_table)
            sparsity_level_df['epoch'].append(epoch)
            sparsity_level_df['train_loss'].append(tr_l)
            sparsity_level_df['test_loss'].append(te_l)
            sparsity_level_df['train_acc'].append(tr_a)
            sparsity_level_df['test_acc'].append(te_a)

            save_matching = (level == 0) and (training_type == 'wr') and (epoch == 9)
            if save_matching and self.gpu_id == 0:
                torch.save(self.model.module.state_dict(), os.path.join(self.expt_dir, 'checkpoints', 'model_rewind.pt'))
                torch.save(self.optimizer.state_dict(), os.path.join(self.expt_dir, 'artifacts', 'optimizer_rewind.pt'))

            pd.DataFrame(sparsity_level_df).to_csv(os.path.join(self.expt_dir, 'metrics', 'epochwise_metrics', f'level_{level}_metrics.csv'))
            sparsity = print_sparsity_info(self.model, verbose=False)
            data_df['level'].append(level)
            data_df['sparsity'].append(round(sparsity.item(), 4))
            data_df['final_test_acc'].append(round(te_a, 4))
            data_df['max_test_acc'].append(round(max(sparsity_level_df['test_acc']), 4))
            summary_path = os.path.join(self.expt_dir, 'metrics', 'summary.csv')

            if not os.path.exists(summary_path):
                pd.DataFrame(data_df).to_csv(summary_path, index=False)
            else:
                pre_df = pd.read_csv(summary_path)
                new_df = pd.DataFrame(data_df)
                updated_df = pd.concat([pre_df, new_df], ignore_index=True)
                updated_df.to_csv(summary_path, index=False)


def main(rank, model, level, expt_dir):
    config = get_current_config()
    parser = ArgumentParser()
    config.augment_argparse(parser)
    config.collect_argparse_args(parser)
    config.validate(mode='stderr')

    #num_cycles = config['experiment_params.num_cycles']

    harness = Harness(model=model, expt_dir=expt_dir, gpu_id=rank)

    if level != 0:
        harness.optimizer = reset_optimizer(expt_dir=expt_dir, optimizer=harness.optimizer, training_type=config['experiment_params.training_type'])
    
    if level == 0:
        torch.save(harness.optimizer.state_dict(), os.path.join(expt_dir, 'artifacts', 'optimizer_init.pt'))
        torch.save(harness.model.module.state_dict(), os.path.join(expt_dir, 'checkpoints', 'model_init.pt'))
    
    #for cycle in range(num_cycles):
    harness.train_one_level(level=level)

    if rank == 0:
        ckpt = os.path.join(expt_dir, 'checkpoints', f'model_level_{level}.pt')
        torch.save(harness.model.module.state_dict(), ckpt)
    
=======
            if self.gpu_id == 0:
                tr_l, te_l, tr_a, te_a = train_loss, test_loss, train_acc, test_acc
                new_table.add_row([epoch, tr_l, te_l, tr_a, te_a])
                print(new_table)

                sparsity_level_df['train_loss'].append(tr_l)
                sparsity_level_df['test_loss'].append(te_l)
                sparsity_level_df['train_acc'].append(tr_a)
                sparsity_level_df['test_acc'].append(te_a)
            

def main():
    expt_dir = '/home/c02hane/CISPA-projects/neuron_pruning-2024/lottery-ticket-harness/experiments'
    threshold = 0.2

    model = models.ResNet18()

    harness = Harness(gpu_id=0, model=model, expt_dir=expt_dir)
    torch.save(harness.optimizer.state_dict(), f'{expt_dir}/artifacts/optimizer.pt')
    harness.train_one_level(threshold=threshold)

>>>>>>> ded0fc35

if __name__ == '__main__':
    config = get_current_config()
    parser = ArgumentParser()
    config.augment_argparse(parser)
    config.collect_argparse_args(parser)

    config.validate(mode='stderr')
    config.summary()

<<<<<<< HEAD
    prune_harness = pruning_utils.PruningStuff()

    num_levels = config['experiment_params.num_levels']
    resume_level = config['experiment_params.resume_from_level']
    ## if you don't explicitly mention the resume level in the config it will start from level 0 by default
    thresholds = [(1 - config['prune_params.prune_rate']) ** (level) for level in range(resume_level, num_levels)]

    expt_dir = create_experiment_dir_name(config['experiment_params.expt_setup']) 
=======
>>>>>>> ded0fc35

    expt_dir = '/home/c02hane/CISPA-projects/neuron_pruning-2024/lottery-ticket-harness/experiments'
    if not os.path.exists(expt_dir):
        os.makedirs(expt_dir)
        os.makedirs(f'{expt_dir}/checkpoints')
        os.makedirs(f'{expt_dir}/metrics')
        os.makedirs(f'{expt_dir}/metrics/epochwise_metrics')
        os.makedirs(f'{expt_dir}/artifacts/')
<<<<<<< HEAD
    
    print_sparsity_info(prune_harness.model)

    for level in range(len(thresholds)):
        if level != 0:
            print(f'Pruning Model at level: {level}')
            prune_harness.load_from_ckpt(os.path.join(expt_dir, 'checkpoints', f'model_level_{level-1}.pt'))
            prune_harness.level_pruner(density=thresholds[level])
            prune_harness.model = reset_weights(expt_dir=expt_dir, model=prune_harness.model, training_type=config['experiment_params.training_type']) 
            print_sparsity_info(prune_harness.model)
        
        print(f'Training level {level} complete, moving on to {level+1}')
        


    
=======
    main()
>>>>>>> ded0fc35
<|MERGE_RESOLUTION|>--- conflicted
+++ resolved
@@ -13,17 +13,12 @@
 import torch
 import torch.nn as nn
 from torch import optim
-<<<<<<< HEAD
 from torch.cuda.amp import autocast
-=======
-import torchvision
-## torchvision
->>>>>>> ded0fc35
+
 
 ## file-based imports
 import schedulers
 import pruning_utils
-<<<<<<< HEAD
 from harness_utils import *
 
 ## fastargs
@@ -65,7 +60,7 @@
     print(f"Random seed set as {seed}")
 
 set_seed(1234)
-=======
+
 import models 
 ## fastargs
 from fastargs import get_current_config
@@ -88,12 +83,10 @@
 torch.set_num_threads(1)
 torch.backends.cuda.matmul.allow_tf32 = True
 torch.backends.cudnn.allow_tf32 = True
->>>>>>> ded0fc35
 
 class Harness:
     def __init__(self, gpu_id, expt_dir, model=None):
         self.config = get_current_config()
-<<<<<<< HEAD
         self.gpu_id = gpu_id
         self.this_device = f'cuda:{self.gpu_id}'
 
@@ -101,61 +94,26 @@
 
         model = model.to(self.this_device)
         self.create_optimizers()
-
-=======
-
-        self.gpu_id = gpu_id
-        this_device = f'cuda:{self.gpu_id}'
-        self.device = torch.device(this_device)
-
-        self.train_loader, self.test_loader = self.create_train_loader(this_device=this_device), self.create_test_loader(this_device=this_device)
-
-        self.model = model.to(self.device)
-        self.model = torch.compile(self.model, mode='max-autotune')
-        self.create_optimizers()
-
-        self.criterion = nn.CrossEntropyLoss()
-        self.data_df = {}
-        self.data_df['sparsity'] = []
-        self.data_df['test_acc'] = []
-        self.data_df['max_test_acc'] = []
->>>>>>> ded0fc35
         self.expt_dir = expt_dir 
 
     @param('dataset.batch_size')
     @param('dataset.num_workers')
-<<<<<<< HEAD
     @param('dataset.data_root')
     def create_train_loader(self, batch_size, num_workers, data_root):
         train_image_pipeline = [RandomResizedCropRGBImageDecoder((224, 224)),
                             RandomHorizontalFlip(),
                             ToTensor(),
                             ToDevice(torch.device(self.this_device), non_blocking=True),
-=======
-    def create_train_loader(self, batch_size, num_workers, this_device, distributed=True):
-        data_root = '/home/c02hane/CISPA-projects/ffcv_imagenet-2023/'
-        train_image_pipeline = [RandomResizedCropRGBImageDecoder((224, 224)),
-                            RandomHorizontalFlip(),
-                            ToTensor(),
-                            ToDevice(torch.device(this_device), non_blocking=True),
->>>>>>> ded0fc35
                             ToTorchImage(),
                             NormalizeImage(IMAGENET_MEAN, IMAGENET_STD, np.float32)]
 
         label_pipeline = [IntDecoder(),
                             ToTensor(),
                             Squeeze(),
-<<<<<<< HEAD
                             ToDevice(torch.device(self.this_device), non_blocking=True)]
 
-
         train_loader = Loader(os.path.join(data_root, 'train_500_0.50_90.beton'), 
-=======
-                            ToDevice(torch.device(this_device), non_blocking=True)]
-
-
-        train_loader = Loader(data_root + 'train_500_0.50_90.beton', 
->>>>>>> ded0fc35
+
                               batch_size  = batch_size,
                               num_workers = num_workers,
                               order       = OrderOption.RANDOM,
@@ -169,26 +127,17 @@
 
     @param('dataset.batch_size')
     @param('dataset.num_workers')
-<<<<<<< HEAD
     @param('dataset.data_root')
     def create_test_loader(self, batch_size, num_workers, data_root):
         val_image_pipeline = [CenterCropRGBImageDecoder((256, 256), ratio=DEFAULT_CROP_RATIO),
                               ToTensor(),
                               ToDevice(torch.device(self.this_device), non_blocking=True),
-=======
-    def create_test_loader(self, batch_size, num_workers, this_device, distributed=True):
-        data_root = '/home/c02hane/CISPA-projects/ffcv_imagenet-2023/' 
-        val_image_pipeline = [CenterCropRGBImageDecoder((256, 256), ratio=DEFAULT_CROP_RATIO),
-                              ToTensor(),
-                              ToDevice(torch.device(this_device), non_blocking=True),
->>>>>>> ded0fc35
                               ToTorchImage(),
                               NormalizeImage(IMAGENET_MEAN, IMAGENET_STD, np.float32)]
 
         label_pipeline = [IntDecoder(),
                             ToTensor(),
                             Squeeze(),
-<<<<<<< HEAD
                             ToDevice(torch.device(self.this_device), non_blocking=True)]
 
         val_loader = Loader(os.path.join(data_root, 'val_500_0.50_90.beton'),
@@ -196,34 +145,17 @@
                             num_workers = num_workers,
                             order       = OrderOption.SEQUENTIAL,
                             drop_last   = False, 
-=======
-                            ToDevice(torch.device(this_device), non_blocking=True)]
-
-        val_loader = Loader(data_root + 'val_500_0.50_90.beton',
-                            batch_size  = batch_size,
-                            num_workers = num_workers,
-                            order       = OrderOption.SEQUENTIAL,
-                            drop_last   = True,
->>>>>>> ded0fc35
                             pipelines   = { 'image' : val_image_pipeline,
                                             'label' : label_pipeline},
                             )
         return val_loader
 
-<<<<<<< HEAD
-=======
-
->>>>>>> ded0fc35
     @param('optimizer.lr')
     @param('optimizer.momentum')
     @param('optimizer.weight_decay')
     @param('optimizer.scheduler_type')
     def create_optimizers(self, lr, momentum, weight_decay, scheduler_type):
-<<<<<<< HEAD
         self.optimizer = optim.SGD(self.model.parameters(), lr=lr, momentum=momentum, weight_decay=weight_decay)
-=======
-        self.optimizer = optim.SGD(self.model.parameters(), lr=0.1, momentum=momentum, weight_decay=weight_decay)
->>>>>>> ded0fc35
         scheduler = getattr(schedulers, scheduler_type)
         self.scheduler = scheduler(optimizer=self.optimizer)
         self.criterion = nn.CrossEntropyLoss()
@@ -248,16 +180,10 @@
             total += targets.size(0)
             correct += predicted.eq(targets).sum().item()
 
-<<<<<<< HEAD
         self.scheduler.step()
         train_loss /= (len(self.train_loader))
         accuracy = 100. * (correct / total)
-=======
-        train_loss /= (len(self.train_loader))
-        accuracy = 100. * (correct / total)
-        self.scheduler.step()
-
->>>>>>> ded0fc35
+
         return train_loss, accuracy
 
     def test(self):
@@ -303,8 +229,6 @@
         for epoch in range(epochs_per_level):
             train_loss, train_acc = self.train_one_epoch(epoch)
             test_loss, test_acc = self.test()
-
-<<<<<<< HEAD
             
             tr_l, te_l, tr_a, te_a = train_loss, test_loss, train_acc, test_acc
             new_table.add_row([epoch, tr_l, te_l, tr_a, te_a])
@@ -361,30 +285,15 @@
     if rank == 0:
         ckpt = os.path.join(expt_dir, 'checkpoints', f'model_level_{level}.pt')
         torch.save(harness.model.module.state_dict(), ckpt)
-    
-=======
-            if self.gpu_id == 0:
-                tr_l, te_l, tr_a, te_a = train_loss, test_loss, train_acc, test_acc
-                new_table.add_row([epoch, tr_l, te_l, tr_a, te_a])
-                print(new_table)
-
-                sparsity_level_df['train_loss'].append(tr_l)
-                sparsity_level_df['test_loss'].append(te_l)
-                sparsity_level_df['train_acc'].append(tr_a)
-                sparsity_level_df['test_acc'].append(te_a)
-            
 
 def main():
     expt_dir = '/home/c02hane/CISPA-projects/neuron_pruning-2024/lottery-ticket-harness/experiments'
     threshold = 0.2
 
-    model = models.ResNet18()
-
     harness = Harness(gpu_id=0, model=model, expt_dir=expt_dir)
     torch.save(harness.optimizer.state_dict(), f'{expt_dir}/artifacts/optimizer.pt')
     harness.train_one_level(threshold=threshold)
 
->>>>>>> ded0fc35
 
 if __name__ == '__main__':
     config = get_current_config()
@@ -395,7 +304,6 @@
     config.validate(mode='stderr')
     config.summary()
 
-<<<<<<< HEAD
     prune_harness = pruning_utils.PruningStuff()
 
     num_levels = config['experiment_params.num_levels']
@@ -404,8 +312,7 @@
     thresholds = [(1 - config['prune_params.prune_rate']) ** (level) for level in range(resume_level, num_levels)]
 
     expt_dir = create_experiment_dir_name(config['experiment_params.expt_setup']) 
-=======
->>>>>>> ded0fc35
+
 
     expt_dir = '/home/c02hane/CISPA-projects/neuron_pruning-2024/lottery-ticket-harness/experiments'
     if not os.path.exists(expt_dir):
@@ -414,7 +321,6 @@
         os.makedirs(f'{expt_dir}/metrics')
         os.makedirs(f'{expt_dir}/metrics/epochwise_metrics')
         os.makedirs(f'{expt_dir}/artifacts/')
-<<<<<<< HEAD
     
     print_sparsity_info(prune_harness.model)
 
@@ -428,9 +334,4 @@
         
         print(f'Training level {level} complete, moving on to {level+1}')
         
-
-
-    
-=======
-    main()
->>>>>>> ded0fc35
+      main()