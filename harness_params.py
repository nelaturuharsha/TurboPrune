--- conflicted
+++ resolved
@@ -29,12 +29,9 @@
     epochs_per_level=Param(int, 'number of epochs per level', required=True),
     num_levels=Param(int, 'number of pruning levels', required=True),
     training_type=Param(And(str, OneOf(['imp', 'wr', 'lrr'])), required=True),
-<<<<<<< HEAD
     expt_setup=Param(And(str, OneOf(['cispa', 'others'])), required=True),
     resume_from_level=Param(int, 'level to resume from', default=0)) 
-=======
-    expt_setup=Param(And(str, OneOf(['cispa', 'others'])), required=True))
->>>>>>> ded0fc35
+
 
 Section('optimizer', 'data related stuff').params(
     lr=Param(float, 'Name of dataset', required=True),
@@ -48,9 +45,4 @@
 Section('dist', 'distributed parameters').params(
     distributed=Param(bool, 'use distributed training', default=True),
     address=Param(str, 'default address', default='localhost'),
-<<<<<<< HEAD
     port=Param(str, 'default port', default='12345'),)
-=======
-    port=Param(str, 'default port', default='12345'),
-)
->>>>>>> ded0fc35
